//! Master list of the problem setups.

use crate::error::{self, Error::*};
use crate::lookup_table::LookupTable;
use crate::mesh::Mesh;
use crate::{
    BoundaryCondition, Coordinates, EquationOfState, PointMass, PointMassList, Setup, SinkModel,
    StructuredMesh,
};
<<<<<<< HEAD
=======
use std::f64::consts::PI;
>>>>>>> bd6414f3

use kepler_two_body::{OrbitalElements, OrbitalState};
use std::f64::consts::PI;
use std::fmt::Write;
use std::str::FromStr;
use std::sync::Arc;

macro_rules! setup_builder {
    ($setup:ident) => {
        Box::new(|p| Ok(Arc::new($setup::from_str(p)?)))
    };
}

type SetupFunction = Box<dyn Fn(&str) -> Result<Arc<dyn Setup>, error::Error>>;

fn setups() -> Vec<(&'static str, SetupFunction)> {
    vec![
        ("binary", setup_builder!(Binary)),
        ("binary-therm", setup_builder!(BinaryWithThermodynamics)),
        ("envelope-shock", setup_builder!(EnvelopeShock)),
        ("explosion", setup_builder!(Explosion)),
        ("fast-shell", setup_builder!(FastShell)),
        ("pulse-collision", setup_builder!(PulseCollision)),
        ("sedov", setup_builder!(Sedov)),
        ("shocktube", setup_builder!(Shocktube)),
        ("isentropic-vortex", setup_builder!(IsentropicVortex)),
        ("wind", setup_builder!(Wind)),
    ]
}

/// Generates an error message of type `PrintUserInformation` listing known
/// problem setups.
pub fn possible_setups_info() -> error::Error {
    let mut message = String::new();
    writeln!(message, "specify setup:").unwrap();
    for (setup_name, _) in setups() {
        writeln!(message, "    {}", setup_name).unwrap();
    }
    PrintUserInformation(message)
}

/// Tries to construct a dynamic setup from a string key and model parameter
/// string.
///
/// The result is put under `Arc` so it can be attached to solver instances
/// and shared safely between threads. If no setup matches the given name, a
/// `PrintUserInformation` error is returned listing the available setups. If
/// a setup is found, but has an invalid configuration, the `InvalidSetup`
/// error is returned here.
pub fn make_setup(setup_name: &str, parameters: &str) -> Result<Arc<dyn Setup>, error::Error> {
    setups()
        .into_iter()
        .find(|&(n, _)| n == setup_name)
        .map(|(_, f)| f(parameters))
        .ok_or_else(possible_setups_info)?
}

/// Classic 1D shocktube problem for the energy-conserving Euler equation
pub struct Shocktube;

impl FromStr for Shocktube {
    type Err = error::Error;
    fn from_str(parameters: &str) -> Result<Self, Self::Err> {
        if parameters.is_empty() {
            Ok(Self)
        } else {
            Err(InvalidSetup("setup does not take any parameters".into()))
        }
    }
}

impl Setup for Shocktube {
    fn num_primitives(&self) -> usize {
        3
    }

    fn solver_name(&self) -> String {
        "euler1d".to_owned()
    }

    fn initial_primitive(&self, x: f64, _y: f64, primitive: &mut [f64]) {
        if x < 0.5 {
            primitive[0] = 1.0;
            primitive[2] = 1.0;
        } else {
            primitive[0] = 0.1;
            primitive[2] = 0.125;
        }
    }

    fn equation_of_state(&self) -> EquationOfState {
        EquationOfState::GammaLaw {
            gamma_law_index: 5.0 / 3.0,
        }
    }

    fn mesh(&self, resolution: u32) -> Mesh {
        let dx = 1.0 / resolution as f64;
        let faces = (0..resolution + 1).map(|i| i as f64 * dx).collect();
        Mesh::FacePositions1D(faces)
    }

    fn coordinate_system(&self) -> Coordinates {
        Coordinates::Cartesian
    }

    fn end_time(&self) -> Option<f64> {
        Some(0.15)
    }
}

/// A cylindrical explosion in 2D planar geometry; isothermal hydro.
///
/// This problem is useful for testing bare-bones setups with minimal physics.
/// A circular region of high density and pressure is initiated at the center
/// of a square domain. The gas has isothermal equation of state with global
/// sound speed `cs=1`.
pub struct Explosion;

impl FromStr for Explosion {
    type Err = error::Error;
    fn from_str(parameters: &str) -> Result<Self, Self::Err> {
        if parameters.is_empty() {
            Ok(Self)
        } else {
            Err(InvalidSetup("setup does not take any parameters".into()))
        }
    }
}

impl Setup for Explosion {
    fn num_primitives(&self) -> usize {
        3
    }
    fn solver_name(&self) -> String {
        "iso2d".to_owned()
    }
    fn initial_primitive(&self, x: f64, y: f64, primitive: &mut [f64]) {
        if (x * x + y * y).sqrt() < 0.25 {
            primitive[0] = 1.0;
        } else {
            primitive[0] = 0.1;
        }
        primitive[1] = 0.0;
        primitive[2] = 0.0;
    }
    fn equation_of_state(&self) -> EquationOfState {
        EquationOfState::Isothermal {
            sound_speed_squared: 1.0,
        }
    }
    fn mesh(&self, resolution: u32) -> Mesh {
        Mesh::Structured(StructuredMesh::centered_square(1.0, resolution))
    }
    fn coordinate_system(&self) -> Coordinates {
        Coordinates::Cartesian
    }
    fn end_time(&self) -> Option<f64> {
        Some(0.2)
    }
}

pub struct IsentropicVortex {
    pub gamma_law_index: f64,
    pub dg_order: i64,
    pub solver_type: String,
    form: kind_config::Form,
}

impl FromStr for IsentropicVortex {
    type Err = error::Error;

    fn from_str(parameters: &str) -> Result<Self, Self::Err> {
        #[rustfmt::skip]
        let form = kind_config::Form::new()
            .item("gamma_law_index", 5.0/3.0, "Adiabatic index of gas")
            .item("solver_type","euler2d_dg", "Solver type [euler2d_dg|euler2d]")
            .item("dg_order",              2, "Spatial order if using DG scheme")
            .merge_string_args_allowing_duplicates(parameters.split(':').filter(|s| !s.is_empty()))
            .map_err(|e| InvalidSetup(format!("{}", e)))?;

        Ok(Self {
            gamma_law_index: form.get("gamma_law_index").into(),
            dg_order:        form.get("dg_order").into(),
            solver_type:     form.get("solver_type").into(),
            form,
        })
    }
}

impl Setup for IsentropicVortex {
    fn num_primitives(&self) -> usize {
        4
    }
    fn print_parameters(&self) {
        for key in self.form.sorted_keys() {
            println!(
                "{:.<20} {:<10} {}",
                key,
                self.form.get(&key),
                self.form.about(&key)
            );
        }
        if self.solver_type.eq("euler2d_dg") {
            println!(
            "DG order is {}",
            self.dg_order)
        };
    }

    fn model_parameter_string(&self) -> String {
        self.form
            .iter()
            .map(|(a, b)| format!("{}={}", a, b))
            .collect::<Vec<_>>()
            .join(":")
    }

    fn solver_name(&self) -> String {
        self.solver_type.to_owned()
    }

    fn initial_primitive(&self, x: f64, y: f64, primitive: &mut [f64]) {
        // Schaal+(2015) Isentropic Vortex Sec. 5.1
        let r2 = x * x + y * y;
        let beta = 5.0;
        let g = self.gamma_law_index;
        let vb = 0.0;
        let rho = (1.0 - (g - 1.0) * beta * beta / (8.0 * g * PI * PI) * (1.0 - r2).exp())
            .powf(1.0 / (g - 1.0));
        let pressure = rho.powf(g);
        let vx = y * beta / (2.0 * PI) * ((1.0 - r2) / 2.0).exp() * -1.0;
        let vy = x * beta / (2.0 * PI) * ((1.0 - r2) / 2.0).exp();
        primitive[0] = rho;
        primitive[1] = vx + vb;
        primitive[2] = vy + vb;
        primitive[3] = pressure;
    }
    fn equation_of_state(&self) -> EquationOfState {
        EquationOfState::GammaLaw {
            gamma_law_index: self.gamma_law_index,
        }
    }
    fn mesh(&self, resolution: u32) -> Mesh {
        Mesh::Structured(StructuredMesh::centered_square(1.0, resolution))
    }
    fn coordinate_system(&self) -> Coordinates {
        Coordinates::Cartesian
    }
    fn dg_cell(&self) -> Option<crate::node_2d::Cell> {
        if self.solver_type.eq("euler2d_dg") {
            Some(crate::node_2d::Cell::new(self.dg_order as usize))
        } else {
            None
        }
    }
    fn end_time(&self) -> Option<f64> {
        Some(0.2)
    }
    fn primitive_to_conserved(&self, prim: &[f64], cons: &mut [f64]) {
        let rho = prim[0];
        let vx = prim[1];
        let vy = prim[2];
        let pre = prim[3];

        let px = vx * rho;
        let py = vy * rho;
        let kinetic_energy = 0.5 * rho * (vx * vx + vy * vy);
        let thermal_energy = pre / (self.gamma_law_index - 1.0);

        cons[0] = rho;
        cons[1] = px;
        cons[2] = py;
        cons[3] = kinetic_energy + thermal_energy;
    }
}

pub struct Binary {
    pub domain_radius: f64,
    pub nu: f64,
    pub mach_number: f64,
    pub sink_radius1: f64,
    pub sink_radius2: f64,
    pub sink_rate1: f64,
    pub sink_rate2: f64,
    pub sink_model: SinkModel,
    form: kind_config::Form,
}

impl FromStr for Binary {
    type Err = error::Error;

    fn from_str(parameters: &str) -> Result<Self, Self::Err> {
        #[rustfmt::skip]
        let form = kind_config::Form::new()
            .item("domain_radius", 12.0, "half-size of the simulation domain (a)")
            .item("nu",            1e-3, "kinematic viscosity coefficient (Omega a^2)")
            .item("mach_number",   10.0, "mach number for locally isothermal EOS")
            .item("sink_radius", "0.05", "sink kernel radii (a)")
            .item("sink_model",    "af", "sink prescription: [none|af|tf|ff]")
            .item("sink_rate",   "10.0", "rate(s) of mass subtraction in the sink (Omega)")
            .item("q",              1.0, "system mass ratio: [0-1]")
            .item("e",              0.0, "orbital eccentricity: [0-1]")
            .merge_string_args_allowing_duplicates(parameters.split(':').filter(|s| !s.is_empty()))
            .map_err(|e| InvalidSetup(format!("{}", e)))?;

        let (sradius1, sradius2) = crate::parse::parse_pair(form.get("sink_radius").into(), ',')
            .map_err(ParseFloatError)?;

        let (srate1, srate2) =
            crate::parse::parse_pair(form.get("sink_rate").into(), ',').map_err(ParseFloatError)?;

        Ok(Self {
            domain_radius: form.get("domain_radius").into(),
            nu: form.get("nu").into(),
            mach_number: form.get("mach_number").into(),
            sink_radius1: sradius1.unwrap(),
            sink_radius2: sradius2.or(sradius1).unwrap(),
            sink_rate1: srate1.unwrap(),
            sink_rate2: srate2.or(srate1).unwrap(),
            sink_model: SinkModel::from_str(form.get("sink_model").into())?,
            form,
        })
    }
}

impl Setup for Binary {
    fn num_primitives(&self) -> usize {
        3
    }

    fn print_parameters(&self) {
        for key in self.form.sorted_keys() {
            println!(
                "{:.<20} {:<10} {}",
                key,
                self.form.get(&key),
                self.form.about(&key)
            );
        }
        println!(
            "sink radii are [{}, {}]",
            self.sink_radius1, self.sink_radius2
        );
        println!("sink rates are [{}, {}]", self.sink_rate1, self.sink_rate2);
    }

    fn model_parameter_string(&self) -> String {
        self.form
            .iter()
            .map(|(a, b)| format!("{}={}", a, b))
            .collect::<Vec<_>>()
            .join(":")
    }

    fn solver_name(&self) -> String {
        "iso2d".to_owned()
    }

    fn unit_time(&self) -> f64 {
        2.0 * std::f64::consts::PI
    }

    #[allow(clippy::many_single_char_names)]
    fn initial_primitive(&self, x: f64, y: f64, primitive: &mut [f64]) {
        let r = (x * x + y * y).sqrt();
        let rs = (x * x + y * y + self.sink_radius1.powf(2.0)).sqrt(); //use primary sink radius for both masses
        let phi_hat_x = -y / r.max(1e-12);
        let phi_hat_y = x / r.max(1e-12);
        let d = 1.0;
        let u = phi_hat_x / rs.sqrt();
        let v = phi_hat_y / rs.sqrt();
        primitive[0] = d;
        primitive[1] = u;
        primitive[2] = v;
    }

    fn masses(&self, time: f64) -> PointMassList {
        let a: f64 = 1.0;
        let m: f64 = 1.0;
        let q: f64 = self.form.get("q").into();
        let e: f64 = self.form.get("e").into();
        let binary = OrbitalElements(a, m, q, e);
        let OrbitalState(mass1, mass2) = binary.orbital_state_from_time(time);
        let mass1 = PointMass {
            x: mass1.position_x(),
            y: mass1.position_y(),
            vx: mass1.velocity_x(),
            vy: mass1.velocity_y(),
            mass: mass1.mass(),
            rate: self.sink_rate1,
            radius: self.sink_radius1,
            model: self.sink_model,
        };
        let mass2 = PointMass {
            x: mass2.position_x(),
            y: mass2.position_y(),
            vx: mass2.velocity_x(),
            vy: mass2.velocity_y(),
            mass: mass2.mass(),
            rate: self.sink_rate2,
            radius: self.sink_radius2,
            model: self.sink_model,
        };
        PointMassList::from_slice(&[mass1, mass2])
    }

    fn equation_of_state(&self) -> EquationOfState {
        EquationOfState::LocallyIsothermal {
            mach_number_squared: self.mach_number.powi(2),
        }
    }

    fn boundary_condition(&self) -> BoundaryCondition {
        BoundaryCondition::Default
    }

    fn viscosity(&self) -> Option<f64> {
        Some(self.nu)
    }

    fn mesh(&self, resolution: u32) -> Mesh {
        Mesh::Structured(StructuredMesh::centered_square(
            self.domain_radius,
            resolution,
        ))
    }

    fn coordinate_system(&self) -> Coordinates {
        Coordinates::Cartesian
    }
}

pub struct BinaryWithThermodynamics {
    pub domain_radius: f64,
    pub alpha: f64,
    pub sink_radius1: f64,
    pub sink_radius2: f64,
    pub sink_rate1: f64,
    pub sink_rate2: f64,
    pub sink_model: SinkModel,
    pub gamma_law_index: f64,
    pub cooling_coefficient: f64,
    pub pressure_floor: f64,
    pub density_floor: f64,
    pub velocity_ceiling: f64,
    pub initial_density: f64,
    pub initial_pressure: f64,
    pub mach_ceiling: f64,
    pub test_model: bool,
    pub one_body: bool,
    pub constant_softening: bool,
    form: kind_config::Form,
}

impl FromStr for BinaryWithThermodynamics {
    type Err = error::Error;

    fn from_str(parameters: &str) -> Result<Self, Self::Err> {
        #[rustfmt::skip]
        let form = kind_config::Form::new()
            .item("domain_radius",      12.0, "half-size of the simulation domain (a)")
            .item("alpha",               0.1, "alpha-viscosity coefficient (dimensionless)")
            .item("sink_radius",      "0.05", "sink kernel radii (a)")
            .item("sink_model",         "af", "sink prescription: [none|af|tf|ff]")
            .item("sink_rate",        "10.0", "rate(s) of mass subtraction in the sink (Omega)")
            .item("q",                   1.0, "system mass ratio: [0-1]")
            .item("e",                   0.0, "orbital eccentricity: [0-1]")
            .item("gamma_law_index",     1.666666666666666, "adiabatic index")
            .item("cooling_coefficient", 0.0, "strength of T^4 cooling")
            .item("pressure_floor",      0.0, "pressure floor")
            .item("density_floor",       0.0, "density floor")
            .item("velocity_ceiling",   1e16, "component-wise ceiling on the velocity (a * Omega)")
            .item("initial_density",     1.0, "initial surface density at r=a")
            .item("initial_pressure",   1e-2, "initial surface  pressure at r=a")
            .item("mach_ceiling",        1e5, "cooling respects the mach ceiling")
            .item("test_model",        false, "use test model")
            .item("one_body",          false, "use one point mass")
            .item("constant_softening",false, "use constant gravitational softening = sink_radius")
            .merge_string_args_allowing_duplicates(parameters.split(':').filter(|s| !s.is_empty()))
            .map_err(|e| InvalidSetup(format!("{}", e)))?;

        let (sradius1, sradius2) = crate::parse::parse_pair(form.get("sink_radius").into(), ',')
            .map_err(ParseFloatError)?;

        let (srate1, srate2) =
            crate::parse::parse_pair(form.get("sink_rate").into(), ',').map_err(ParseFloatError)?;

        Ok(Self {
            domain_radius: form.get("domain_radius").into(),
            alpha: form.get("alpha").into(),
            sink_radius1: sradius1.unwrap(),
            sink_radius2: sradius2.or(sradius1).unwrap(),
            sink_rate1: srate1.unwrap(),
            sink_rate2: srate2.or(srate1).unwrap(),
            sink_model: SinkModel::from_str(form.get("sink_model").into())?,
            gamma_law_index: form.get("gamma_law_index").into(),
            cooling_coefficient: form.get("cooling_coefficient").into(),
            pressure_floor: form.get("pressure_floor").into(),
            density_floor: form.get("density_floor").into(),
            velocity_ceiling: form.get("velocity_ceiling").into(),
            initial_density: form.get("initial_density").into(),
            initial_pressure: form.get("initial_pressure").into(),
            mach_ceiling: form.get("mach_ceiling").into(),
            test_model: form.get("test_model").into(),
            one_body: form.get("one_body").into(),
            constant_softening: form.get("constant_softening").into(),
            form,
        })
    }
}

impl BinaryWithThermodynamics {
    fn density_scaling(&self, r: f64) -> f64 {
        r.powf(-3.0 / 5.0) // Eq. (A2) from Goodman (2003)
    }

    fn pressure_scaling(&self, r: f64) -> f64 {
        r.powf(-3.0 / 2.0) // Derived from Goodman (2003)
    }
}

impl Setup for BinaryWithThermodynamics {
    fn solver_name(&self) -> String {
        "euler2d".to_owned()
    }

    fn num_primitives(&self) -> usize {
        4
    }

    fn model_parameter_string(&self) -> String {
        self.form
            .iter()
            .map(|(a, b)| format!("{}={}", a, b))
            .collect::<Vec<_>>()
            .join(":")
    }

    fn print_parameters(&self) {
        for key in self.form.sorted_keys() {
            println!(
                "{:.<20} {:<10} {}",
                key,
                self.form.get(&key),
                self.form.about(&key)
            );
        }
    }

    fn unit_time(&self) -> f64 {
        2.0 * std::f64::consts::PI
    }

    #[allow(clippy::many_single_char_names)]
    fn initial_primitive(&self, x: f64, y: f64, primitive: &mut [f64]) {
        if !self.test_model {
            let r = (x * x + y * y).sqrt();
            let rs = (x * x + y * y + self.sink_radius1.powf(2.0)).sqrt();
            let phi_hat_x = -y / r.max(1e-12);
            let phi_hat_y = x / r.max(1e-12);
            let d = self.initial_density
                * self.density_scaling(rs)
                * (0.0001 + 0.9999 * f64::exp(-(2.0 / rs).powi(30)));
            let p = self.initial_pressure
                * self.pressure_scaling(rs)
                * (0.0001 + 0.9999 * f64::exp(-(2.0 / rs).powi(30)));
            let u = phi_hat_x / rs.sqrt();
            let v = phi_hat_y / rs.sqrt();
            primitive[0] = d;
            primitive[1] = u;
            primitive[2] = v;
            primitive[3] = p;
        } else {
            let r = (x * x + y * y).sqrt();
            let phi = f64::atan2(x, y);
            let r1 = ((x - 1.0).powi(2) + (y - 1.0).powi(2)).sqrt();
            let r2 = ((x + 1.0).powi(2) + (y + 1.0).powi(2)).sqrt();
            let d = 1.0 + f64::exp(-r1.powi(2));
            let p = 1.0 + f64::exp(-r2.powi(2));
            let vp = r.powf(-0.5) * f64::exp(-5.0 / r - r.powi(2) / 3.0);
            let vr = f64::sin(phi - 3.14159 / 4.0) * f64::exp(-5.0 / r - r.powi(2) / 3.0);
            let u = vp * (-y / r) + vr * (x / r);
            let v = vp * (x / r) + vr * (y / r);
            primitive[0] = d;
            primitive[1] = u;
            primitive[2] = v;
            primitive[3] = p;
        }
    }

    fn masses(&self, time: f64) -> PointMassList {
        if !self.one_body {
            let a: f64 = 1.0;
            let m: f64 = 1.0;
            let q: f64 = self.form.get("q").into();
            let e: f64 = self.form.get("e").into();
            let binary = OrbitalElements(a, m, q, e);
            let OrbitalState(mass1, mass2) = binary.orbital_state_from_time(time);
            let mass1 = PointMass {
                x: mass1.position_x(),
                y: mass1.position_y(),
                vx: mass1.velocity_x(),
                vy: mass1.velocity_y(),
                mass: mass1.mass(),
                rate: self.sink_rate1,
                radius: self.sink_radius1,
                model: self.sink_model,
            };
            let mass2 = PointMass {
                x: mass2.position_x(),
                y: mass2.position_y(),
                vx: mass2.velocity_x(),
                vy: mass2.velocity_y(),
                mass: mass2.mass(),
                rate: self.sink_rate2,
                radius: self.sink_radius2,
                model: self.sink_model,
            };
            PointMassList::from_slice(&[mass1, mass2])
        } else {
            let mass1 = PointMass {
                x: 0.0,
                y: 0.0,
                vx: 0.0,
                vy: 0.0,
                mass: 1.0,
                rate: self.sink_rate1,
                radius: self.sink_radius1,
                model: self.sink_model,
            };
            PointMassList::from_slice(&[mass1])
        }
    }

    fn equation_of_state(&self) -> EquationOfState {
        EquationOfState::GammaLaw {
            gamma_law_index: self.gamma_law_index,
        }
    }

    fn boundary_condition(&self) -> BoundaryCondition {
        if !self.test_model {
            let onset_radius = self.domain_radius - 0.1;
            BoundaryCondition::KeplerianBuffer {
                surface_density: self.initial_density * self.density_scaling(onset_radius),
                surface_pressure: self.initial_pressure * self.pressure_scaling(onset_radius),
                central_mass: 1.0,
                driving_rate: 1000.0,
                outer_radius: self.domain_radius,
                onset_width: 0.1,
            }
        } else {
            BoundaryCondition::KeplerianBuffer {
                // don't change this
                surface_density: 1.0,
                surface_pressure: 1.0,
                central_mass: 0.0,
                driving_rate: 10.0,
                outer_radius: self.domain_radius,
                onset_width: 0.1,
            }
        }
    }

    fn viscosity(&self) -> Option<f64> {
        Some(self.alpha)
    }

    fn velocity_ceiling(&self) -> Option<f64> {
        Some(self.velocity_ceiling)
    }

    fn cooling_coefficient(&self) -> Option<f64> {
        Some(self.cooling_coefficient)
    }

    fn mach_ceiling(&self) -> Option<f64> {
        Some(self.mach_ceiling)
    }

    fn density_floor(&self) -> Option<f64> {
        Some(self.density_floor)
    }

    fn pressure_floor(&self) -> Option<f64> {
        Some(self.pressure_floor)
    }

    fn constant_softening(&self) -> Option<bool> {
        Some(self.constant_softening)
    }

    fn mesh(&self, resolution: u32) -> Mesh {
        Mesh::Structured(StructuredMesh::centered_square(
            self.domain_radius,
            resolution,
        ))
    }

    fn coordinate_system(&self) -> Coordinates {
        Coordinates::Cartesian
    }
}

/// Sedov-Taylor explosion setup, with tabulated initial condition.
///
/// This problem uses an ASCII table for the initial data. The table must
/// contain rows of data with columns `(r, rho, vr, pre)`. The radial
/// coordinate is that of the cell center. Faces are constructed at the
/// midpoints between the cell radii.
pub struct Sedov {
    faces: Vec<f64>,
    table: LookupTable<4>,
    filename: String,
}

impl FromStr for Sedov {
    type Err = error::Error;

    fn from_str(filename: &str) -> Result<Self, Self::Err> {
        use std::iter::once;

        let table = if filename.is_empty() {
            Err(InvalidSetup("usage -- sedov:input.dat".to_owned()))
        } else {
            LookupTable::<4>::from_ascii_file(filename).map_err(|e| InvalidSetup(format!("{}", e)))
        }?;

        if table.len() < 2 {
            return Err(InvalidSetup("table must have at least 2 rows".to_owned()));
        }
        let cell_centers: Vec<f64> = table.rows().iter().map(|row| row[0]).collect();
        let n = cell_centers.len();
        let dxl = cell_centers[1] - cell_centers[0];
        let dxr = cell_centers[n - 1] - cell_centers[n - 2];
        let faces = once(cell_centers[0] - 0.5 * dxl)
            .chain(cell_centers.windows(2).map(|w| 0.5 * (w[0] + w[1])))
            .chain(once(cell_centers[n - 1] + 0.5 * dxr))
            .collect();
        Ok(Self {
            faces,
            table,
            filename: filename.to_string(),
        })
    }
}

impl Setup for Sedov {
    fn num_primitives(&self) -> usize {
        3
    }

    fn solver_name(&self) -> String {
        "euler1d".to_owned()
    }

    fn model_parameter_string(&self) -> String {
        self.filename.clone()
    }

    fn initial_primitive(&self, x: f64, _y: f64, primitive: &mut [f64]) {
        let row = self.table.sample(x);
        primitive[0] = row[1];
        primitive[1] = row[2];
        primitive[2] = row[3];
    }

    fn equation_of_state(&self) -> EquationOfState {
        EquationOfState::GammaLaw {
            gamma_law_index: 5.0 / 3.0,
        }
    }

    fn boundary_condition(&self) -> BoundaryCondition {
        BoundaryCondition::Default
    }

    fn viscosity(&self) -> Option<f64> {
        None
    }

    fn mesh(&self, _resolution: u32) -> Mesh {
        // Note: resolution is ignored. Consider making it an Option, and
        // returning `Result` in case it's given for problems that specify the
        // resolution internally.
        Mesh::FacePositions1D(self.faces.clone())
    }

    fn coordinate_system(&self) -> Coordinates {
        Coordinates::SphericalPolar
    }

    fn initial_time(&self) -> f64 {
        1.0
    }
}

/// Collision of counter-propagating planar mass shells.
///
/// The fluid is non-relativistic. The setup does not have runtime model
/// parameters, it is hard-coded for a Mach number of 50, a domain extending
/// from x=-100, to x=100, and the pulses have a mass ratio of 100:1. They
/// move in the opposite direction but with equal momentum so the simulation
/// is in the center-of-momentum frame.
pub struct PulseCollision;

impl FromStr for PulseCollision {
    type Err = error::Error;
    fn from_str(parameters: &str) -> Result<Self, Self::Err> {
        if parameters.is_empty() {
            Ok(Self)
        } else {
            Err(InvalidSetup("setup does not take any parameters".into()))
        }
    }
}

impl Setup for PulseCollision {
    fn num_primitives(&self) -> usize {
        3
    }

    fn solver_name(&self) -> String {
        "euler1d".to_owned()
    }

    fn initial_primitive(&self, x: f64, _y: f64, primitive: &mut [f64]) {
        let xl: f64 = -2.0;
        let xr: f64 = 2.0;
        let dx: f64 = 0.05;

        let gaussian = |x: f64, x0: f64| f64::exp(-(x - x0).powi(2) / dx.powi(2));

        let step = |x: f64, x0: f64| {
            if (x - x0).abs() < dx * 10.0 {
                1.0
            } else {
                0.0
            }
        };

        let rho = 100.0 * gaussian(x, xl) + gaussian(x, xr) + 1e-7;
        let vel = 0.01 * step(x, xl) - step(x, xr);
        let mach = 50.0;
        let vel_sound = vel / mach;
        let p = 3.0 / 5.0 * vel_sound * vel_sound * rho + 1e-11;

        primitive[0] = rho;
        primitive[1] = vel;
        primitive[2] = p;
    }

    fn equation_of_state(&self) -> EquationOfState {
        EquationOfState::GammaLaw {
            gamma_law_index: 5.0 / 3.0,
        }
    }

    fn mesh(&self, resolution: u32) -> Mesh {
        let x0 = -100.0;
        let x1 = 100.0;
        let dx = (x1 - x0) / resolution as f64;
        let faces = (0..resolution + 1).map(|i| x0 + i as f64 * dx).collect();
        Mesh::FacePositions1D(faces)
    }

    fn coordinate_system(&self) -> Coordinates {
        Coordinates::Cartesian
    }

    fn end_time(&self) -> Option<f64> {
        Some(1.00)
    }
}

/// Collision of a fast shell with a wind-like target medium in spherical
/// geometry.
///
/// The fluid is non-relativistic. The setup does not have runtime model
/// parameters yet.
pub struct FastShell;

impl FromStr for FastShell {
    type Err = error::Error;
    fn from_str(parameters: &str) -> Result<Self, Self::Err> {
        if parameters.is_empty() {
            Ok(Self)
        } else {
            Err(InvalidSetup("setup does not take any parameters".into()))
        }
    }
}

impl Setup for FastShell {
    fn num_primitives(&self) -> usize {
        3
    }

    fn solver_name(&self) -> String {
        "euler1d".to_owned()
    }

    fn initial_primitive(&self, r: f64, _y: f64, primitive: &mut [f64]) {
        // The deceleration radius is defined as the radius at which the shell
        // will have transferred its kinetic energy to the ambient medium. In
        // non-relativistic hydrodynamics, this is the radius the shell
        // expands to when it as swept up its own mass. The shell width is dr,
        // and its mass is roughly rho_1 * dr * 4 * pi * r^2. The deceleration
        // radius is r_dec = dr * rho_1 / rho_0. For the fiducial setup below,
        // r_dec is 100.

        let r_shell: f64 = 10.0;
        let dr = 1.0;
        let rho_0 = 0.01;
        let rho_1 = 1.0;
        let v_max = 1.0;

        let prof = |r: f64| {
            if r > r_shell {
                0.0
            } else {
                f64::exp((r - r_shell) / dr)
            }
        };

        let rho_ambient = rho_0 * (r / r_shell).powi(-2);
        let rho = rho_1 * prof(r) + rho_ambient;
        let vel = v_max * prof(r);
        let pre = 1e-3 * rho_ambient;

        primitive[0] = rho;
        primitive[1] = vel;
        primitive[2] = pre;
    }

    fn equation_of_state(&self) -> EquationOfState {
        EquationOfState::GammaLaw {
            gamma_law_index: 5.0 / 3.0,
        }
    }

    fn mesh(&self, resolution: u32) -> Mesh {
        Mesh::logarithmic_radial(1.0, 2, resolution)
    }

    fn coordinate_system(&self) -> Coordinates {
        Coordinates::SphericalPolar
    }

    fn end_time(&self) -> Option<f64> {
        Some(1.0)
    }
}

/// A spherical wind setup.
pub struct Wind;

impl FromStr for Wind {
    type Err = error::Error;
    fn from_str(parameters: &str) -> Result<Self, Self::Err> {
        if parameters.is_empty() {
            Ok(Self)
        } else {
            Err(InvalidSetup("setup does not take any parameters".into()))
        }
    }
}

impl Setup for Wind {
    fn num_primitives(&self) -> usize {
        3
    }

    fn solver_name(&self) -> String {
        "sr1d".to_owned()
    }

    fn initial_primitive(&self, r: f64, _y: f64, primitive: &mut [f64]) {
        let rho = r.powi(-2);
        let vel = 1.0;
        let pre = 1e-6 * rho;

        primitive[0] = rho;
        primitive[1] = vel;
        primitive[2] = pre;
    }

    fn equation_of_state(&self) -> EquationOfState {
        EquationOfState::GammaLaw {
            gamma_law_index: 4.0 / 3.0,
        }
    }

    fn mesh(&self, resolution: u32) -> Mesh {
        Mesh::logarithmic_radial(1.0, 2, resolution)
    }

    fn boundary_condition(&self) -> BoundaryCondition {
        BoundaryCondition::Inflow
    }

    fn coordinate_system(&self) -> Coordinates {
        Coordinates::SphericalPolar
    }

    fn end_time(&self) -> Option<f64> {
        Some(1.0)
    }
}

/// A relativistic shell is launched into a homologous, relativistic envelope.
pub struct EnvelopeShock {
    u_shell: f64,
    d_shell: f64,
    r_inner: f64,
    num_decades: i64,
    form: kind_config::Form,
}

impl FromStr for EnvelopeShock {
    type Err = error::Error;
    fn from_str(parameters: &str) -> Result<Self, Self::Err> {
        #[rustfmt::skip]
        let form = kind_config::Form::new()
            .item("u_shell",       30.0, "gamma-beta of the launched shell")
            .item("d_shell",       0.0,  "density enhancement (additive) of the launched shell")
            .item("r_inner",       1.0,  "inner boundary radius")
            .item("num_decades",   3,    "number of radial decades")
            .merge_string_args_allowing_duplicates(parameters.split(':').filter(|s| !s.is_empty()))
            .map_err(|e| InvalidSetup(format!("{}", e)))?;

        let setup = Self {
            u_shell: form.get("u_shell").into(),
            d_shell: form.get("d_shell").into(),
            r_inner: form.get("r_inner").into(),
            num_decades: form.get("num_decades").into(),
            form,
        };

        if false {
            panic!()
        } else if setup.u_shell < 0.0 {
            Err(InvalidSetup(format!("u_shell must be >=0.0")))
        } else if setup.d_shell < 0.0 {
            Err(InvalidSetup(format!("d_shell must be >=0.0")))
        } else if setup.r_inner <= 0.0 {
            Err(InvalidSetup(format!("r_inner must be >0.0")))
        } else if setup.num_decades < 1 {
            Err(InvalidSetup(format!("num_decades must be >0")))
        } else {
            Ok(setup)
        }
    }
}

impl Setup for EnvelopeShock {
    fn print_parameters(&self) {
        for key in self.form.sorted_keys() {
            println!(
                "{:.<20} {:<10} {}",
                key,
                self.form.get(&key),
                self.form.about(&key)
            );
        }
    }

    fn num_primitives(&self) -> usize {
        3
    }

    fn solver_name(&self) -> String {
        "sr1d".to_owned()
    }

    fn initial_primitive(&self, r: f64, _q: f64, primitive: &mut [f64]) {
        let w_shell = 1.0;
        let r_shell = 100.0;
        let d_shell = self.d_shell;
        let u_shell = self.u_shell;

        let prof = |r: f64| {
            if r > r_shell {
                0.0
            } else {
                f64::exp((r - r_shell) / w_shell)
            }
        };

        let ambient = RelativisticEnvelope {
            envelope_m1: 1.0,
            envelope_fastest_beta: 0.99,
            envelope_slowest_beta: 0.00,
            envelope_psi: 0.25,
            wind_mdot: 100.0,
        };

        let t = self.initial_time();
        let mdot = ambient.mass_rate_per_steradian(r, t);
        let u_ambient = ambient.gamma_beta(r, t);
        let d_ambient = mdot / (u_ambient * r * r);
        let p = 1e-6 * d_ambient;

        primitive[0] = d_ambient + d_shell * prof(r);
        primitive[1] = u_ambient + u_shell * prof(r);
        primitive[2] = p;
    }

    fn equation_of_state(&self) -> EquationOfState {
        EquationOfState::GammaLaw {
            gamma_law_index: 4.0 / 3.0,
        }
    }

    fn mesh(&self, resolution: u32) -> Mesh {
        Mesh::logarithmic_radial(self.r_inner, self.num_decades as u32, resolution)
    }

    fn coordinate_system(&self) -> Coordinates {
        Coordinates::SphericalPolar
    }

    fn initial_time(&self) -> f64 {
        500.0
    }
}

pub struct RelativisticEnvelope {
    /// Mass coordinate of the u=1 shell
    pub envelope_m1: f64,

    /// Beta (v/c) of the slowest envelope shell
    pub envelope_slowest_beta: f64,

    /// Beta (v/c) of the outer shell
    pub envelope_fastest_beta: f64,

    /// Index psi in u(m) ~ m^-psi
    pub envelope_psi: f64,

    /// The mass loss rate for the wind
    pub wind_mdot: f64,
}

pub enum RelativisticEnvelopeZone {
    Envelope,
    Wind,
}

impl RelativisticEnvelope {
    pub fn envelop_slowest_u(&self) -> f64 {
        let b = self.envelope_slowest_beta;
        b / (1.0 - b * b).sqrt()
    }

    pub fn zone(&self, r: f64, t: f64) -> RelativisticEnvelopeZone {
        let v_min = self.envelope_slowest_beta;
        let r_wind_envelop_interface = v_min * t;

        if r > r_wind_envelop_interface {
            RelativisticEnvelopeZone::Envelope
        } else {
            RelativisticEnvelopeZone::Wind
        }
    }

    pub fn gamma_beta(&self, r: f64, t: f64) -> f64 {
        match self.zone(r, t) {
            RelativisticEnvelopeZone::Wind => self.envelop_slowest_u(),
            RelativisticEnvelopeZone::Envelope => {
                let b = f64::min(r / t, self.envelope_fastest_beta);
                let u = b / f64::sqrt(1.0 - b * b);
                u
            }
        }
    }

    pub fn mass_rate_per_steradian(&self, r: f64, t: f64) -> f64 {
        match self.zone(r, t) {
            RelativisticEnvelopeZone::Wind => self.wind_mass_rate_per_steradian(),
            RelativisticEnvelopeZone::Envelope => {
                let y = self.envelope_psi;
                let s = f64::min(r / t, self.envelope_fastest_beta);
                let f = f64::powf(s, -1.0 / y) * f64::powf(1.0 - s * s, 0.5 / y - 1.0);
                self.envelope_m1 / (4.0 * PI * y * t) * f
            }
        }
    }

    pub fn wind_mass_rate_per_steradian(&self) -> f64 {
        self.wind_mdot
    }
}<|MERGE_RESOLUTION|>--- conflicted
+++ resolved
@@ -7,11 +7,6 @@
     BoundaryCondition, Coordinates, EquationOfState, PointMass, PointMassList, Setup, SinkModel,
     StructuredMesh,
 };
-<<<<<<< HEAD
-=======
-use std::f64::consts::PI;
->>>>>>> bd6414f3
-
 use kepler_two_body::{OrbitalElements, OrbitalState};
 use std::f64::consts::PI;
 use std::fmt::Write;
@@ -194,8 +189,8 @@
 
         Ok(Self {
             gamma_law_index: form.get("gamma_law_index").into(),
-            dg_order:        form.get("dg_order").into(),
-            solver_type:     form.get("solver_type").into(),
+            dg_order: form.get("dg_order").into(),
+            solver_type: form.get("solver_type").into(),
             form,
         })
     }
@@ -215,9 +210,7 @@
             );
         }
         if self.solver_type.eq("euler2d_dg") {
-            println!(
-            "DG order is {}",
-            self.dg_order)
+            println!("DG order is {}", self.dg_order)
         };
     }
 
